--- conflicted
+++ resolved
@@ -8,17 +8,8 @@
 ]
 requires-python = ">=3.6"
 dependencies = [
-<<<<<<< HEAD
-    "numpy>=1.19.2",
-    # "matplotlib>=3",
-    "scipy",
-    "tqdm>=4",
-    "pydantic>=1.9.0",
-    "click>=6",
-=======
     "click>=8.0.4",
     "numpy>=1.19.5",
->>>>>>> 22e32a84
     "toml>=0.10.2",
     "tqdm>=4.64.1",
 ]
